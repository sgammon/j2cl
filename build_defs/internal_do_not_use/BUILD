--- conflicted
+++ resolved
@@ -43,11 +43,7 @@
 
 alias(
     name = "j2cl_java_toolchain",
-<<<<<<< HEAD
-    bootclasspath = [":bootclasspath.jar"],
-=======
     actual = "//jre/java:j2cl_java_toolchain",
->>>>>>> 061e623e
 )
 
 # ***************************************************
